"""
Column validation workflow for data quality assessment.

This module provides a validation pipeline to assess data quality and integrity
of table columns using the results from table profiling:

1. **Column Validation**: Validates columns based on their semantic analysis
2. **Quality Assessment**: Identifies data quality issues and anomalies

All validation results can be cached for efficient reuse across workflows.
"""

import asyncio

from agents import Runner
from agents.mcp import MCPServerStdio
from pydantic import BaseModel, Field

from datalumos.agents.agents.data_validator import (
    DataValidatorAgent,
    DataValidatorOutput,
)
from datalumos.agents.utils import run_agent_with_retries
from datalumos.flows.subflows.cache_utils import CacheManager
from datalumos.flows.subflows.table_profiling import TableAnalysisResults
from datalumos.logging import get_logger
from datalumos.logging_utils import (
    log_column_result,
    log_step_start,
)
from datalumos.services.postgres.connection import Column, PostgresDB

logger = get_logger(__name__)


class ValidationResults(BaseModel):
    """Complete validation results for table columns."""

    column_validations: list[DataValidatorOutput] = Field(
        description="Validation results for each column"
    )


# Cache manager for validation results
_cache_manager = CacheManager("validation_cache", "validation", ValidationResults)


async def run_column_validation(
    table_profile_results: TableAnalysisResults,
    columns: list[Column],
    schema: str,
    table_name: str,
    db: PostgresDB,
    mcp_server: MCPServerStdio,
    force_refresh: bool = True,
) -> ValidationResults:
    """
    Run column validation based on table profiling results.

    Validates specified columns using their semantic analysis from the table profiling phase
    to identify data quality issues and anomalies.

    Args:
        table_profile_results: Results from table profiling containing column analyses
        columns: List of column names to validate
        schema: Database schema containing the table
        table_name: Name of the table to validate
        db: PostgreSQL database connection for metadata access
        mcp_server: MCP server providing database query capabilities
        force_refresh: If True, bypass cache and perform fresh validation

    Returns:
        ValidationResults: Complete validation results for specified columns

    """
    log_step_start("Column validation", f"{schema}.{table_name}")

    if not force_refresh:
        cached_results = _cache_manager.load_cached_results(schema, table_name)
        if cached_results:
            logger.info(f"Using cached validation results for {schema}.{table_name}")
            return cached_results

    column_validations = await _validate_columns(
        table_profile_results=table_profile_results,
        columns=columns,
        schema=schema,
        table_name=table_name,
        mcp_server=mcp_server,
    )

    results = ValidationResults(column_validations=column_validations)
    _cache_manager.save_cached_results(schema, table_name, results)
    return results


async def _validate_columns(
    table_profile_results: TableAnalysisResults,
    columns: list[Column],
    schema: str,
    table_name: str,
    mcp_server: MCPServerStdio,
) -> list[DataValidatorOutput]:
    """Validate specified columns using their analyses."""
    # Create a mapping of column names to their analyses
    column_analyses = table_profile_results.column_analyses
    analysis_map = {analysis.column_name: analysis for analysis in column_analyses}

    semaphore = asyncio.Semaphore(3)  # Limit concurrent validation

    async def validate_with_semaphore(column: Column) -> DataValidatorOutput:
        """Wrapper to apply semaphore to validation."""
        async with semaphore:
            column_analysis = analysis_map.get(column.name)
            return await _validate_single_column(
                column, column_analysis, schema, table_name, mcp_server
            )

<<<<<<< HEAD
    validation_tasks = [validate_with_semaphore(col) for col in columns]
=======
            validation_question = (
                f"Validate '{column.name}' column in the table '{schema}.{table_name}' "
                f"\n Column name: '{column.name}'. "
                f"\n Column description: '{column_analysis.business_definition}'. "
                f"\n Column data type: '{column_analysis.data_type}'. "
                f"\n Column tech specs: '{column_analysis.technical_specification}'. "
                f"\n You must execute the validation queries"
            )

            result = await run_agent_with_retries(
                fn=Runner.run, agent=validator, question=validation_question
            )

            log_column_result(column.name, "validation", result.final_output)
            return result.final_output

    validation_tasks = [validate_single_column(col) for col in columns]
>>>>>>> 2150ef23
    validation_results = await asyncio.gather(*validation_tasks)

    # Filter out None results (columns without analysis). This could happen if the
    # run with retry exhausted retries.
    return [result for result in validation_results if result is not None]


async def _validate_single_column(
    column: Column,
    column_analysis,
    schema: str,
    table_name: str,
    mcp_server: MCPServerStdio,
) -> DataValidatorOutput:
    """Validate a single column using its analysis."""
    if not column_analysis:
        logger.warning(f"No analysis found for column {column}, skipping validation")
        return None

    validator = DataValidatorAgent(
        mcp_servers=[mcp_server],
    )

    validation_prompt = (
        f"Validate {column.name} column in the table {schema}.{table_name} "
        f"Column analysis output: {column_analysis}"
    )

    result = await run_agent_with_retries(
        fn=Runner.run, agent=validator, question=validation_prompt
    )

    log_column_result(column.name, "validation", result.final_output)
    return result.final_output<|MERGE_RESOLUTION|>--- conflicted
+++ resolved
@@ -116,27 +116,7 @@
                 column, column_analysis, schema, table_name, mcp_server
             )
 
-<<<<<<< HEAD
     validation_tasks = [validate_with_semaphore(col) for col in columns]
-=======
-            validation_question = (
-                f"Validate '{column.name}' column in the table '{schema}.{table_name}' "
-                f"\n Column name: '{column.name}'. "
-                f"\n Column description: '{column_analysis.business_definition}'. "
-                f"\n Column data type: '{column_analysis.data_type}'. "
-                f"\n Column tech specs: '{column_analysis.technical_specification}'. "
-                f"\n You must execute the validation queries"
-            )
-
-            result = await run_agent_with_retries(
-                fn=Runner.run, agent=validator, question=validation_question
-            )
-
-            log_column_result(column.name, "validation", result.final_output)
-            return result.final_output
-
-    validation_tasks = [validate_single_column(col) for col in columns]
->>>>>>> 2150ef23
     validation_results = await asyncio.gather(*validation_tasks)
 
     # Filter out None results (columns without analysis). This could happen if the
@@ -160,13 +140,17 @@
         mcp_servers=[mcp_server],
     )
 
-    validation_prompt = (
-        f"Validate {column.name} column in the table {schema}.{table_name} "
-        f"Column analysis output: {column_analysis}"
+    validation_question = (
+        f"Validate '{column.name}' column in the table '{schema}.{table_name}' "
+        f"\n Column name: '{column.name}'. "
+        f"\n Column description: '{column_analysis.business_definition}'. "
+        f"\n Column data type: '{column_analysis.data_type}'. "
+        f"\n Column tech specs: '{column_analysis.technical_specification}'. "
+        f"\n You must execute the validation queries"
     )
 
     result = await run_agent_with_retries(
-        fn=Runner.run, agent=validator, question=validation_prompt
+        fn=Runner.run, agent=validator, question=validation_question
     )
 
     log_column_result(column.name, "validation", result.final_output)
